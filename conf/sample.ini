##################### Grafana Configuration Example #####################
#
# Everything has defaults so you only need to uncomment things you want to
# change

# possible values : production, development
; app_mode = production

# instance name, defaults to HOSTNAME environment variable value or hostname if HOSTNAME var is empty
; instance_name = ${HOSTNAME}

#################################### Paths ####################################
[paths]
# Path to where grafana can store temp files, sessions, and the sqlite3 db (if that is used)
#
;data = /var/lib/grafana
#
# Directory where grafana can store logs
#
;logs = /var/log/grafana
#
# Directory where grafana will automatically scan and look for plugins
#
;plugins = /var/lib/grafana/plugins

#
#################################### Server ####################################
[server]
# Protocol (http or https)
;protocol = http

# The ip address to bind to, empty will bind to all interfaces
;http_addr =

# The http port  to use
;http_port = 3000

# The public facing domain name used to access grafana from a browser
;domain = localhost

# Redirect to correct domain if host header does not match domain
# Prevents DNS rebinding attacks
;enforce_domain = false

# The full public facing url you use in browser, used for redirects and emails
# If you use reverse proxy and sub path specify full url (with sub path)
;root_url = http://localhost:3000

# Log web requests
;router_logging = false

# the path relative working path
;static_root_path = public

# enable gzip
;enable_gzip = false

# https certs & key file
;cert_file =
;cert_key =

#################################### Database ####################################
[database]
# Either "mysql", "postgres" or "sqlite3", it's your choice
;type = sqlite3
;host = 127.0.0.1:3306
;name = grafana
;user = root
;password =

# For "postgres" only, either "disable", "require" or "verify-full"
;ssl_mode = disable

# For "sqlite3" only, path relative to data_path setting
;path = grafana.db

#################################### Session ####################################
[session]
# Either "memory", "file", "redis", "mysql", "postgres", default is "file"
;provider = file

# Provider config options
# memory: not have any config yet
# file: session dir path, is relative to grafana data_path
# redis: config like redis server e.g. `addr=127.0.0.1:6379,pool_size=100,db=grafana`
# mysql: go-sql-driver/mysql dsn config string, e.g. `user:password@tcp(127.0.0.1:3306)/database_name`
# postgres: user=a password=b host=localhost port=5432 dbname=c sslmode=disable
;provider_config = sessions

# Session cookie name
;cookie_name = grafana_sess

# If you use session in https only, default is false
;cookie_secure = false

# Session life time, default is 86400
;session_life_time = 86400

#################################### Analytics ####################################
[analytics]
# Server reporting, sends usage counters to stats.grafana.org every 24 hours.
# No ip addresses are being tracked, only simple counters to track
# running instances, dashboard and error counts. It is very helpful to us.
# Change this option to false to disable reporting.
;reporting_enabled = true

# Set to false to disable all checks to https://grafana.net
# for new vesions (grafana itself and plugins), check is used
# in some UI views to notify that grafana or plugin update exists
# This option does not cause any auto updates, nor send any information
# only a GET request to http://grafana.net to get latest versions
check_for_updates = true

# Google Analytics universal tracking code, only enabled if you specify an id here
;google_analytics_ua_id =

#################################### Security ####################################
[security]
# default admin user, created on startup
;admin_user = admin

# default admin password, can be changed before first start of grafana,  or in profile settings
;admin_password = admin

# used for signing
;secret_key = SW2YcwTIb9zpOOhoPsMm

# Auto-login remember days
;login_remember_days = 7
;cookie_username = grafana_user
;cookie_remember_name = grafana_remember

# disable gravatar profile images
;disable_gravatar = false

# data source proxy whitelist (ip_or_domain:port separated by spaces)
;data_source_proxy_whitelist =

[snapshots]
# snapshot sharing options
;external_enabled = true
;external_snapshot_url = https://snapshots-origin.raintank.io
;external_snapshot_name = Publish to snapshot.raintank.io

#################################### Users ####################################
[users]
# disable user signup / registration
;allow_sign_up = true

# Allow non admin users to create organizations
;allow_org_create = true

# Set to true to automatically assign new users to the default organization (id 1)
;auto_assign_org = true

# Default role new users will be automatically assigned (if disabled above is set to true)
;auto_assign_org_role = Viewer

# Background text for the user field on the login page
;login_hint = email or username

# Default UI theme ("dark" or "light")
;default_theme = dark

#################################### Anonymous Auth ##########################
[auth.anonymous]
# enable anonymous access
;enabled = false

# specify organization name that should be used for unauthenticated users
;org_name = Main Org.

# specify role for unauthenticated users
;org_role = Viewer

#################################### Github Auth ##########################
[auth.github]
;enabled = false
;allow_sign_up = false
;client_id = some_id
;client_secret = some_secret
;scopes = user:email,read:org
;auth_url = https://github.com/login/oauth/authorize
;token_url = https://github.com/login/oauth/access_token
;api_url = https://api.github.com/user
;team_ids =
;allowed_organizations =

#################################### Google Auth ##########################
[auth.google]
;enabled = false
;allow_sign_up = false
;client_id = some_client_id
;client_secret = some_client_secret
;scopes = https://www.googleapis.com/auth/userinfo.profile https://www.googleapis.com/auth/userinfo.email
;auth_url = https://accounts.google.com/o/oauth2/auth
;token_url = https://accounts.google.com/o/oauth2/token
;api_url = https://www.googleapis.com/oauth2/v1/userinfo
;allowed_domains =

#################################### Auth Proxy ##########################
[auth.proxy]
;enabled = false
;header_name = X-WEBAUTH-USER
;header_property = username
;auto_sign_up = true

#################################### Basic Auth ##########################
[auth.basic]
;enabled = true

#################################### Auth LDAP ##########################
[auth.ldap]
;enabled = false
;config_file = /etc/grafana/ldap.toml

#################################### SMTP / Emailing ##########################
[smtp]
;enabled = false
;host = localhost:25
;user =
;password =
;cert_file =
;key_file =
;skip_verify = false
;from_address = admin@grafana.localhost

[emails]
;welcome_email_on_sign_up = false

#################################### Logging ##########################
[log]
# Either "console", "file", "syslog". Default is console and  file
# Use space to separate multiple modes, e.g. "console file"
;mode = console, file

# Either "trace", "debug", "info", "warn", "error", "critical", default is "info"
;level = info

# For "console" mode only
[log.console]
;level =

# log line format, valid options are text, console and json
;format = console

# For "file" mode only
[log.file]
;level =

# log line format, valid options are text, console and json
;format = text

# This enables automated log rotate(switch of following options), default is true
;log_rotate = true

# Max line number of single file, default is 1000000
;max_lines = 1000000

# Max size shift of single file, default is 28 means 1 << 28, 256MB
;max_size_shift = 28

# Segment log daily, default is true
;daily_rotate = true

# Expired days of log file(delete after max days), default is 7
;max_days = 7

[log.syslog]
;level =

# log line format, valid options are text, console and json
;format = text

# Syslog network type and address. This can be udp, tcp, or unix. If left blank, the default unix endpoints will be used.
;network =
;address =

# Syslog facility. user, daemon and local0 through local7 are valid.
;facility =

# Syslog tag. By default, the process' argv[0] is used.
;tag =


#################################### AMQP Event Publisher ##########################
[event_publisher]
;enabled = false
;rabbitmq_url = amqp://localhost/
;exchange = grafana_events

;#################################### Dashboard JSON files ##########################
[dashboards.json]
;enabled = false
;path = /var/lib/grafana/dashboards

#################################### Internal Grafana Metrics ##########################
# Metrics available at HTTP API Url /api/metrics
[metrics]
# Disable / Enable internal metrics
;enabled           = true

# Publish interval
;interval_seconds  = 10

# Send internal metrics to Graphite
[metrics.graphite]
# Enable by setting the address setting (ex localhost:2003)
;address =
;prefix = prod.grafana.%(instance_name)s.

#################################### Internal Grafana Metrics ##########################
# Url used to to import dashboards directly from Grafana.net
[grafana_net]
<<<<<<< HEAD
url = https://grafana.net

#################################### External image storage ##########################
[external_image_storage]
# Used for uploading images to public servers so they can be included in slack/email messages.
# you can choose between (s3, webdav or internal)
provider = s3

[external_image_storage.s3]
bucket_url =
access_key =
secret_key =

[external_image_storage.webdav]
url =
username =
password =
=======
;url = https://grafana.net
>>>>>>> 6fae5a3b
<|MERGE_RESOLUTION|>--- conflicted
+++ resolved
@@ -312,24 +312,20 @@
 #################################### Internal Grafana Metrics ##########################
 # Url used to to import dashboards directly from Grafana.net
 [grafana_net]
-<<<<<<< HEAD
-url = https://grafana.net
+;url = https://grafana.net
 
 #################################### External image storage ##########################
 [external_image_storage]
 # Used for uploading images to public servers so they can be included in slack/email messages.
 # you can choose between (s3, webdav or internal)
-provider = s3
+;provider = s3
 
 [external_image_storage.s3]
-bucket_url =
-access_key =
-secret_key =
+;bucket_url =
+;access_key =
+;secret_key =
 
 [external_image_storage.webdav]
-url =
-username =
-password =
-=======
-;url = https://grafana.net
->>>>>>> 6fae5a3b
+;url =
+;username =
+;password =