--- conflicted
+++ resolved
@@ -14,7 +14,7 @@
 // Typed errors
 var (
 	ErrDashboardNotFound                      = errors.New("Dashboard not found")
-	ErrFolderNotFound                         = errors.New("Folder not found")
+	ErrDashboardFolderNotFound                = errors.New("Folder not found")
 	ErrDashboardSnapshotNotFound              = errors.New("Dashboard snapshot not found")
 	ErrDashboardWithSameUIDExists             = errors.New("A dashboard with the same uid already exists")
 	ErrDashboardWithSameNameInFolderExists    = errors.New("A dashboard with the same name in the folder already exists")
@@ -114,13 +114,8 @@
 	folder := NewDashboard(title)
 	folder.IsFolder = true
 	folder.Data.Set("schemaVersion", 16)
-<<<<<<< HEAD
 	folder.Data.Set("version", 0)
-=======
-	folder.Data.Set("editable", true)
-	folder.Data.Set("hideControls", true)
 	folder.IsFolder = true
->>>>>>> 53cd39fd
 	return folder
 }
 
